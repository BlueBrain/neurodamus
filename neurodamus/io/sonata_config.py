--- conflicted
+++ resolved
@@ -5,17 +5,11 @@
 import libsonata
 import logging
 import os.path
-<<<<<<< HEAD
-from enum import StrEnum
-
-
-class ConnectionTypes(StrEnum):
-=======
+
 from enum import Enum
 
 
 class ConnectionTypes(str, Enum):
->>>>>>> 1d49ad54
     Synaptic = "Synaptic"
     GapJunction = "GapJunction"
     NeuroModulation = "NeuroModulation"
