--- conflicted
+++ resolved
@@ -752,24 +752,10 @@
                 if not sc.exists():
                     continue
 
-<<<<<<< HEAD
                 # create single electrode voltage clamp at location
                 
                 # If conductanceSource not available, insert standard SEClamp
                 if hasattr(Nd.h,"conductanceSource"):              
-=======
-                # Checks if new conductanceSource mechanism is available
-                mt = Nd.h.MechanismType(1)
-                mname = Nd.h.ref('')
-                mList = []
-                for i in range(mt.count()):
-                    mt.select(i)
-                    mt.selected(mname)
-                    mList.append(mname[0])
-
-                # If conductanceSource not available, insert standard SEClamp
-                if 'conductanceSource' in mList:
->>>>>>> 0c8467d8
                     seclamp = Nd.h.conductanceSource(tpoint_list.x[sec_id], sec=sc.sec)
                 else:
                     # create single electrode voltage clamp at location
