"""
Collection of utility functions related to clearing the used memory in neurodamus-py or NEURON
"""
import ctypes
import ctypes.util
import logging
import math
import os
import json
import psutil
import multiprocessing
import heapq
import pickle
import gzip
from collections import Counter
from typing import Tuple

from ..core import MPI, NeurodamusCore as Nd, run_only_rank0
from .compat import Vector
from collections import defaultdict
from ..io.sonata_config import ConnectionTypes

import numpy as np

# The factor to multiply the cell + synapses memory usage by to get the simulation memory estimate.
# This is an heuristic estimate based on tests on multiple circuits.
# More info in docs/architecture.rst.
SIM_ESTIMATE_FACTOR = 2.5


def trim_memory():
    """
    malloc_trim - release free memory from the heap (back to the OS)

    * We should only run malloc_trim if we are using the default glibc memory allocator.
    When using a custom allocator such as jemalloc, this could cause unexpected behavior
    including segfaults.

    * The malloc_trim function returns 1 if memory was actually
    released back to the system, or 0 if it was not possible to
    release any memory.
    """

    if os.getenv("LD_PRELOAD") and "jemalloc" in os.getenv("LD_PRELOAD"):
        logging.warning("malloc_trim works only with the default glibc memory allocator. "
                        "Please avoid using jemalloc (for now, we skip malloc_trim).")
        logging.info("malloc_trim: not possible to release any memory.")
    else:
        try:
            path_libc = ctypes.util.find_library("c")
            libc = ctypes.CDLL(path_libc)
            memory_trimmed = libc.malloc_trim(0)
            if memory_trimmed:
                logging.info("malloc_trim: memory released back to the system.")
        except (OSError, AttributeError):
            logging.error("Unable to call malloc_trim.")
            logging.info("malloc_trim: not possible to release any memory.")


def pool_shrink():
    """
    Shrink NEURON ArrayPools to the exact size still being used by NEURON.
    This is useful when clearing all the Nodes from NEURON (cells and synapses) and the underlying
    data structures holding the data of their mechanisms need to be shrinked down since they are
    not used any more.
    This feature is enabled in NEURON after version 8.2.2a.
    See https://github.com/neuronsimulator/nrn/pull/2033 for more information.
    """
    try:
        cv = Nd.CVode()
        cv.poolshrink(1)
    except AttributeError:
        logging.warning("Cannot shrink NEURON ArrayPools. "
                        "NEURON does not support CVode().poolshrink(1)")


def free_event_queues():
    """
    Apart from the NEURON SelfEventQueue and TQItem pools being clear we also free them from any
    memory still referencing to.
    """
    try:
        cv = Nd.CVode()
        cv.free_event_queues()
    except AttributeError:
        logging.warning("Cannot clear NEURON event queues."
                        "NEURON does not support CVode().free_event_queues()")


def print_node_level_mem_usage():
    """Print statistics of the memory usage per compute node."""
    from ..core._shmutils import SHMUtil

    # The association of MPI ranks to compute nodes isn't
    # always know. If unknown, don't print anything.
    if not SHMUtil.is_node_id_known():
        return

    rss = SHMUtil.get_nodewise_rss()

    min_usage_mb = np.min(rss) / 2**20
    max_usage_mb = np.max(rss) / 2**20
    avg_usage_mb = np.mean(rss) / 2**20
    dev_usage_mb = np.std(rss) / 2**20

    logging.info(
        "Memusage (RSS) per node [MB]: Max=%.2lf, Min=%.2lf, Mean(Stdev)=%.2lf(%.2lf)",
        max_usage_mb,
        min_usage_mb,
        avg_usage_mb,
        dev_usage_mb
    )


def get_task_level_mem_usage():
    """Return statistics of the memory usage per MPI task."""
    usage_mb = get_mem_usage_kb() / 1024

    min_usage_mb = MPI.pc.allreduce(usage_mb, MPI.MIN)
    max_usage_mb = MPI.pc.allreduce(usage_mb, MPI.MAX)
    avg_usage_mb = MPI.pc.allreduce(usage_mb, MPI.SUM) / MPI.size

    dev_usage_mb = math.sqrt(MPI.pc.allreduce((usage_mb - avg_usage_mb) ** 2, MPI.SUM) / MPI.size)

    return min_usage_mb, max_usage_mb, avg_usage_mb, dev_usage_mb


def print_task_level_mem_usage():
    """Print statistics of the memory usage per MPI task."""

    min_usage_mb, max_usage_mb, avg_usage_mb, dev_usage_mb = get_task_level_mem_usage()

    logging.info(
        "Memusage (RSS) per task [MB]: Max=%.2lf, Min=%.2lf, Mean(Stdev)=%.2lf(%.2lf)",
        max_usage_mb,
        min_usage_mb,
        avg_usage_mb,
        dev_usage_mb
    )


def print_mem_usage():
    """
    Print memory usage information across all ranks.
    """

    print_node_level_mem_usage()
    print_task_level_mem_usage()


def get_mem_usage_kb():
    """
    Return memory usage information across all ranks, in KiloBytes
    """
    usage_kb = psutil.Process(os.getpid()).memory_info().rss / 1024

    return usage_kb


def pretty_printing_memory_mb(memory_mb):
    """
    A simple function that given a memory usage in MB
    returns a string with the most appropriate unit.
    """
    if memory_mb < 1024:
        return "%.2lf MB" % memory_mb
    elif memory_mb < 1024 ** 2:
        return "%.2lf GB" % (memory_mb / 1024)
    elif memory_mb < 1024 ** 3:
        return "%.2lf TB" % (memory_mb / 1024 ** 2)
    else:
        return "%.2lf PB" % (memory_mb / 1024 ** 3)


@run_only_rank0
def print_allocation_stats(rank_memory):
    """
    Print statistics of the memory allocation across ranks.

    Args:
        rank_memory (dict): A dictionary where keys are rank IDs
                            and values are the total memory load on each rank.
    """
<<<<<<< HEAD
    logging.debug("Total memory per rank: {}".format(rank_memory))
=======
    logging.debug("Rank/cycle allocation: {}".format(rank_allocation))
    logging.debug("Total memory per rank/cycle: {}".format(rank_memory))
>>>>>>> df802e05
    import statistics
    for pop, rank_dict in rank_memory.items():
        values = list(rank_dict.values())
        logging.info("Population: {}".format(pop))
        logging.info("Mean allocation per rank [KB]: {}".format(round(statistics.mean(values))))
        try:
            stdev = round(statistics.stdev(values))
        except statistics.StatisticsError:
            stdev = 0
        logging.info("Stdev of allocation per rank [KB]: {}".format(stdev))


@run_only_rank0
def export_allocation_stats(rank_allocation, filename, ranks, cycles=1):
    """
    Export allocation dictionary to a serialized pickle file.
    """

    compressed_data = gzip.compress(pickle.dumps(rank_allocation))
    new_filename = f"{filename}_r{ranks}_c{cycles}.pkl.gz"
    with open(new_filename, 'wb') as f:
        f.write(compressed_data)


@run_only_rank0
def export_metype_memory_usage(memory_per_metype, memory_per_metype_file):
    """
    Export memory per METype dictionary to a JSON file.
    """

    with open(memory_per_metype_file, 'w') as f:
        json.dump(memory_per_metype, f, indent=4)


@run_only_rank0
def import_allocation_stats(filename, cycle_i=0) -> dict:
    """
    Import allocation dictionary from serialized pickle file.
    """
    def convert_to_standard_types(obj):
        """Converts an object containing defaultdicts of Vectors to standard Python types."""
        result = {}
        for population, vectors in obj.items():
            result[population] = {key[0]: np.array(vector) for key,
                                  vector in vectors.items() if key[1] == cycle_i}
        return result

    with open(filename, 'rb') as f:
        compressed_data = f.read()

    return convert_to_standard_types(pickle.loads(gzip.decompress(compressed_data)))


@run_only_rank0
def allocation_stats_exists(filename):
    """
    Check if the allocation stats file exists.
    """
    return os.path.exists(filename)


class SynapseMemoryUsage:
    ''' A small class that works as a lookup table
    for the memory used by each type of synapse.
    The values are in KB. The values cannot be set by the user.
    '''
    _synapse_memory_usage = {
        ConnectionTypes.Synaptic: 1.9,  # Average between 1.7 (AMPA) and 2.0 (GABAAB)
        ConnectionTypes.GapJunction: 2.0,
    }

    @classmethod
    def get_memory_usage(cls, count, synapse_type=ConnectionTypes.Synaptic):
        return count * cls._synapse_memory_usage[synapse_type]


class DryRunStats:
    _MEMORY_USAGE_FILENAME = "cell_memory_usage.json"
    _ALLOCATION_FILENAME = "allocation"
    _MEMORY_USAGE_PER_METYPE_FILENAME = "memory_per_metype.json"

    @staticmethod
    def defaultdict_vector():
        return defaultdict(Vector)

    @staticmethod
    def defaultdict_float():
        return defaultdict(float)

    def __init__(self) -> None:
        self.metype_memory = {}
        self.metype_cell_syn_average = Counter()
        self.pop_metype_gids = {}
        self.metype_counts = Counter()
        self.synapse_counts = defaultdict(int)  # [syn_type -> count]
        self.suggested_nodes = 0
        self.synapse_memory_total = 0
        _, _, self.base_memory, _ = get_task_level_mem_usage()

    @run_only_rank0
    def estimate_cell_memory(self) -> float:
        from .logging import log_verbose
        memory_total = 0
        log_verbose("+{:=^81}+".format(" METype Memory Estimates (MiB) "))
        log_verbose("| {:^40s} | {:^10s} | {:^10s} | {:^10s} |".format(
            'METype', 'Mem/cell', 'N Cells', 'Mem Total'))
        log_verbose("+{:-^81}+".format(""))
        for metype, count in self.metype_counts.items():
            metype_mem = self.metype_memory[metype] / 1024
            metype_total = count * metype_mem
            memory_total += metype_total
            log_verbose("| {:<40s} | {:10.2f} | {:10.0f} | {:10.1f} |".format(
                metype, metype_mem, count, metype_total))
        log_verbose("+{:-^81}+".format(""))
        self.cell_memory_total = memory_total
        logging.info("  Total memory usage for cells: %s", pretty_printing_memory_mb(memory_total))
        return memory_total

    def add(self, other):
        self.metype_memory.update(other.metype_memory)
        self.metype_counts += other.metype_counts

    def collect_all_mpi(self):
        # We combine memory dict via update(). That means if a previous circuit computed
        # cells for the same METype (hopefully unlikely!) the last estimate prevails.
        self.metype_memory = MPI.py_reduce(self.metype_memory, {}, lambda x, y: x.update(y))
        self.metype_cell_syn_average = MPI.py_sum(self.metype_cell_syn_average, Counter())
        self.metype_counts = self.metype_counts  # Cell counts is complete in every rank

    @run_only_rank0
    def export_cell_memory_usage(self):
        with open(self._MEMORY_USAGE_FILENAME, 'w') as fp:
            json.dump(self.metype_memory, fp, sort_keys=True, indent=4)

    def try_import_cell_memory_usage(self):
        if not os.path.exists(self._MEMORY_USAGE_FILENAME):
            return
        logging.info("Loading memory usage from %s...", self._MEMORY_USAGE_FILENAME)
        with open(self._MEMORY_USAGE_FILENAME, 'r') as fp:
            self.metype_memory = json.load(fp)

    def collect_display_syn_counts(self):
        from .logging import log_verbose
        master_counter = MPI.py_sum(self.synapse_counts, Counter())

        # Done with MPI. Use rank0 to display
        if MPI.rank != 0:
            return

        logging.info(" - Estimated synapse memory usage (MB):")
        log_verbose("+{:=^68}+".format(" Synapse Count "))
        log_verbose("| {:^40s} | {:^10s} | {:^10s} |".format("Synapse Type", "Count", "Memory"))
        log_verbose("+{:-^68}+".format(""))

        # Some synapse types are numeric, others are strings, so we need to handle both
        for syn_type, count in master_counter.items():
            mem_mb = SynapseMemoryUsage.get_memory_usage(count, syn_type) / 1024
            self.synapse_memory_total += mem_mb
            mem_str = pretty_printing_memory_mb(mem_mb)
            log_verbose("| {:<40s} | {:10.0f} | {:>10s} |".format(str(syn_type), count, mem_str))

        log_verbose("+{:-^68}+".format(""))  # Close table
        logging.info(" - TOTAL : %s", pretty_printing_memory_mb(self.synapse_memory_total))

    @run_only_rank0
    def display_total(self):
        logging.info("+{:=^57}+".format(" Total Memory Estimates "))
        logging.info("| {:^40s} | {:^12s} |".format("Item", "Memory (MiB)"))
        logging.info("+{:-^57}+".format(""))
        full_overhead = self.base_memory * MPI.size
        logging.info("| {:<40s} | {:12.1f} |".format(f"Overhead (ranks={MPI.size})", full_overhead))
        logging.info("| {:<40s} | {:12.1f} |".format("Cells", self.cell_memory_total))
        logging.info("| {:<40s} | {:12.1f} |".format("Synapses", self.synapse_memory_total))
        self.simulation_estimate = (self.cell_memory_total
                                    + self.synapse_memory_total) * SIM_ESTIMATE_FACTOR
        logging.info("| {:<40s} | {:12.1f} |".format("Simulation", self.simulation_estimate))
        logging.info("+{:-^57}+".format(""))
        grand_total = (full_overhead
                       + self.cell_memory_total
                       + self.synapse_memory_total
                       + self.simulation_estimate)
        grand_total = pretty_printing_memory_mb(grand_total)
        logging.info("| {:<40s} | {:>12s} |".format("GRAND TOTAL", grand_total))
        logging.info("+{:-^57}+".format(""))

    def total_memory_available():
        """
        Returns the total memory available in the system in MB
        """
        try:
            virtual_memory = psutil.virtual_memory()
            return virtual_memory.total / (1024 * 1024)  # Total available memory in MB
        except Exception as e:
            logging.error(f"Error: {e}")
            return None

    @run_only_rank0
    def suggest_nodes(self, margin):
        """
        A function to calculate the suggested number of nodes to run the simulation
        The function takes into account the fact that the memory overhead is
        variable with the amount of ranks the simulation it's ran with.
        One can also specify a custom margin to add to the memory usage.
        """

        try:
            ranks_per_node = os.cpu_count()
        except AttributeError:
            ranks_per_node = multiprocessing.cpu_count()

        full_overhead = self.base_memory * ranks_per_node

        # initialize variable for iteration
        est_nodes = 0
        prev_est_nodes = None
        max_iter = 5
        iter_count = 0

        while (prev_est_nodes is None or est_nodes != prev_est_nodes) and iter_count < max_iter:
            prev_est_nodes = est_nodes
            simulation_estimate = (self.cell_memory_total +
                                   self.synapse_memory_total) * SIM_ESTIMATE_FACTOR
            mem_usage_per_node = (full_overhead
                                  + self.cell_memory_total
                                  + self.synapse_memory_total
                                  + simulation_estimate)
            mem_usage_with_margin = mem_usage_per_node * (1 + margin)
            est_nodes = math.ceil(mem_usage_with_margin / DryRunStats.total_memory_available())
            full_overhead = self.base_memory * ranks_per_node * est_nodes
            iter_count += 1

        return est_nodes

    @run_only_rank0
    def display_node_suggestions(self):
        """
        Display suggestions for how many nodes are approximately
        necessary to run the simulation based on the memory available
        on the current node.
        """
        node_total_memory = DryRunStats.total_memory_available()
        if node_total_memory is None:
            logging.warning("Unable to get the total memory available on the current node.")
            return
        self.suggested_nodes = self.suggest_nodes(0.3)
        logging.info(f"Based on the memory available on the current node, "
                     f"it is suggested to use at least {self.suggested_nodes} node(s).")
        logging.info("This is just a suggestion and the actual number of nodes "
                     "needed to run the simulation may be different.")
        logging.info(f"The calculation was based on a total memory available of "
                     f"{pretty_printing_memory_mb(node_total_memory)} on the current node.")
        logging.info("Please remember that it is suggested to use the same class of nodes "
                     "for both the dryrun and the actual simulation.")

    def get_num_target_ranks(self, num_ranks):
        """
        Return the number of ranks to target for dry-run load balancing
        """
        if num_ranks is None:
            logging.info("No number of ranks specified. Using suggested number of nodes.")
            logging.info("Detected number of physical cores: %d", psutil.cpu_count(logical=False))
            return self.suggested_nodes * psutil.cpu_count(logical=False)
        else:
            return int(num_ranks)

    @run_only_rank0
<<<<<<< HEAD
    def distribute_cells(self, num_ranks, batch_size=10) -> Tuple[dict, dict]:
=======
    def distribute_cells(self, num_ranks, cycles=None, batch_size=10) -> (dict, dict, dict):
>>>>>>> df802e05
        """
        Distributes cells across ranks and cycles based on their memory load.

        This function uses a greedy algorithm to distribute cells across ranks and cycles such that
        the total memory load is balanced. Cells with higher memory load are distributed first.

        Args:
            num_ranks (int): The number of ranks.
            cycles (int): The number of cycles to distribute cells over.
            batch_size (int): The number of cells to assign to each bucket at a time.

        Returns:
            bucket_allocation (dict): A dictionary where keys are tuples (pop, rank_id, cycle_id)
                                    and values are lists of cell IDs assigned to each bucket.
            bucket_memory (dict): A dictionary where keys are tuples (pop, rank_id, cycle_id)
                                and values are the total memory load on each bucket.
            metype_memory_usage (dict): A dictionary where keys are METype IDs
                                        and values are the memory load of each METype.
        """
        if not cycles:
            cycles = 1

        logging.info("Distributing cells across %d ranks and %d cycles", num_ranks, cycles)

        self.validate_inputs_distribute(num_ranks, batch_size)
        metype_memory_usage = {}

<<<<<<< HEAD
        ranks = [(0, i) for i in range(num_ranks)]  # (total_memory, rank_id)
        heapq.heapify(ranks)
        all_allocation = {}
        all_memory = {}

        def assign_cells_to_rank(rank_allocation, rank_memory, batch, batch_memory):
            total_memory, rank_id = heapq.heappop(ranks)
            rank_allocation[rank_id].extend(batch)
=======
        # Multiply the average number of synapses per cell by 2.0
        # This is done since the biggest memory load for a synapse is 2.0 kB and at this point in
        # the code we have lost the information on whether they are excitatory or inhibitory
        # so we just take the biggest value to be safe. (the difference between the two is minimal)
        average_syns_mem_per_cell = {k: v * 2.0 for k, v in self.average_syns_per_cell.items()}

        # Prepare the memory usage for each METype
        for cell_type in self.metype_memory:
            metype_memory_usage[cell_type] = (self.metype_memory[cell_type] +
                                              average_syns_mem_per_cell[cell_type])

        # Prepare a list of tuples (cell_id, memory_load)
        def generate_cells(metype_gids):
            for cell_type, gids in metype_gids.items():
                memory_usage = metype_memory_usage[cell_type]
                for gid in gids:
                    yield gid, memory_usage

        bucket_allocation = defaultdict(DryRunStats.defaultdict_vector)
        bucket_memory = defaultdict(DryRunStats.defaultdict_float)

        def assign_cells_to_bucket(rank_allocation, rank_memory, batch, batch_memory):
            total_memory, (rank_id, cycle_id) = heapq.heappop(buckets)
            logging.debug("Assigning batch to bucket (%d, %d)", rank_id, cycle_id)
            rank_allocation[(rank_id, cycle_id)].extend(batch)
>>>>>>> df802e05
            total_memory += batch_memory
            rank_memory[(rank_id, cycle_id)] = total_memory
            heapq.heappush(buckets, (total_memory, (rank_id, cycle_id)))

        # Loop over ALL the gids which would be instantiated, per metype
        for pop, metype_gids in self.pop_metype_gids.items():
            logging.info("Distributing cells of population %s", pop)
            rank_allocation = defaultdict(Vector)
            rank_memory = {}
            batch = []
            batch_memory = 0

<<<<<<< HEAD
            for metype, gids in metype_gids.items():
                cell_mem = self.metype_memory[metype]
                syns_mem = SynapseMemoryUsage.get_memory_usage(self.metype_cell_syn_average[metype])
                total_mem_per_cell = cell_mem + syns_mem

                for cell_id in gids:
                    batch.append(cell_id)
                    batch_memory += total_mem_per_cell
                    if len(batch) == batch_size:
                        assign_cells_to_rank(rank_allocation, rank_memory, batch, batch_memory)
                        batch = []
                        batch_memory = 0
=======
            # (total_memory, (rank_id, cycle_id))
            buckets = [(0, (i, j)) for i in range(num_ranks) for j in range(cycles)]
            heapq.heapify(buckets)

            for cell_id, memory in generate_cells(metype_gids):
                batch.append(cell_id)
                batch_memory += memory
                if len(batch) == batch_size:
                    assign_cells_to_bucket(rank_allocation, rank_memory, batch, batch_memory)
                    batch = []
                    batch_memory = 0
>>>>>>> df802e05

            if batch:
                assign_cells_to_bucket(rank_allocation, rank_memory, batch, batch_memory)

            bucket_allocation[pop] = rank_allocation
            bucket_memory[pop] = rank_memory

<<<<<<< HEAD
        print_allocation_stats(all_memory)
        export_allocation_stats(all_allocation, self._ALLOCATION_FILENAME)
=======
        print_allocation_stats(bucket_allocation, bucket_memory)
        export_allocation_stats(bucket_allocation,
                                self._ALLOCATION_FILENAME,
                                num_ranks,
                                cycles)
        export_metype_memory_usage(metype_memory_usage,
                                   self._MEMORY_USAGE_PER_METYPE_FILENAME)
>>>>>>> df802e05

        return bucket_allocation, bucket_memory, metype_memory_usage

    def validate_inputs_distribute(self, num_ranks, batch_size):
        assert isinstance(num_ranks, int), "num_ranks must be an integer"
        assert num_ranks > 0, "num_ranks must be a positive integer"
        assert isinstance(batch_size, int), "batch_size must be an integer"
        assert batch_size > 0, "batch_size must be a positive integer"

        all_metypes = set()
        for values in self.pop_metype_gids.values():
            all_metypes.update(values.keys())

        # Assert our simulated metypes are a subset of the (pre-) computed ones
        cell_memory_metypes = set(self.metype_memory.keys())
        assert all_metypes <= cell_memory_metypes, all_metypes - cell_memory_metypes

        # NOTE: We shall not assume that we have synapses counts for all metypes
        #       According to override blocks, some cells may be disconnected.
        #       Also Counter() will discard 0-count entries
        # syn_count_metypes = set(self.metype_cell_syn_average)
        # assert all_metypes <= syn_count_metypes, all_metypes - syn_count_metypes<|MERGE_RESOLUTION|>--- conflicted
+++ resolved
@@ -181,12 +181,7 @@
         rank_memory (dict): A dictionary where keys are rank IDs
                             and values are the total memory load on each rank.
     """
-<<<<<<< HEAD
-    logging.debug("Total memory per rank: {}".format(rank_memory))
-=======
-    logging.debug("Rank/cycle allocation: {}".format(rank_allocation))
     logging.debug("Total memory per rank/cycle: {}".format(rank_memory))
->>>>>>> df802e05
     import statistics
     for pop, rank_dict in rank_memory.items():
         values = list(rank_dict.values())
@@ -453,11 +448,7 @@
             return int(num_ranks)
 
     @run_only_rank0
-<<<<<<< HEAD
-    def distribute_cells(self, num_ranks, batch_size=10) -> Tuple[dict, dict]:
-=======
-    def distribute_cells(self, num_ranks, cycles=None, batch_size=10) -> (dict, dict, dict):
->>>>>>> df802e05
+    def distribute_cells(self, num_ranks, cycles=None, batch_size=10) -> Tuple[dict, dict, dict]:
         """
         Distributes cells across ranks and cycles based on their memory load.
 
@@ -483,44 +474,21 @@
         logging.info("Distributing cells across %d ranks and %d cycles", num_ranks, cycles)
 
         self.validate_inputs_distribute(num_ranks, batch_size)
-        metype_memory_usage = {}
-
-<<<<<<< HEAD
-        ranks = [(0, i) for i in range(num_ranks)]  # (total_memory, rank_id)
-        heapq.heapify(ranks)
-        all_allocation = {}
-        all_memory = {}
-
-        def assign_cells_to_rank(rank_allocation, rank_memory, batch, batch_memory):
-            total_memory, rank_id = heapq.heappop(ranks)
-            rank_allocation[rank_id].extend(batch)
-=======
-        # Multiply the average number of synapses per cell by 2.0
-        # This is done since the biggest memory load for a synapse is 2.0 kB and at this point in
-        # the code we have lost the information on whether they are excitatory or inhibitory
-        # so we just take the biggest value to be safe. (the difference between the two is minimal)
-        average_syns_mem_per_cell = {k: v * 2.0 for k, v in self.average_syns_per_cell.items()}
-
-        # Prepare the memory usage for each METype
-        for cell_type in self.metype_memory:
-            metype_memory_usage[cell_type] = (self.metype_memory[cell_type] +
-                                              average_syns_mem_per_cell[cell_type])
-
-        # Prepare a list of tuples (cell_id, memory_load)
-        def generate_cells(metype_gids):
-            for cell_type, gids in metype_gids.items():
-                memory_usage = metype_memory_usage[cell_type]
-                for gid in gids:
-                    yield gid, memory_usage
-
+        metype_memory_usage = {}  # total mem for metype (cell+syns)
         bucket_allocation = defaultdict(DryRunStats.defaultdict_vector)
         bucket_memory = defaultdict(DryRunStats.defaultdict_float)
+
+        # Prepare the memory usage for each METype
+        for metype, metype_mem in self.metype_memory.items():
+            syns_mem = SynapseMemoryUsage.get_memory_usage(self.metype_cell_syn_average[metype])
+            metype_memory_usage[metype] = metype_mem + syns_mem
+
+        export_metype_memory_usage(metype_memory_usage, self._MEMORY_USAGE_PER_METYPE_FILENAME)
 
         def assign_cells_to_bucket(rank_allocation, rank_memory, batch, batch_memory):
             total_memory, (rank_id, cycle_id) = heapq.heappop(buckets)
             logging.debug("Assigning batch to bucket (%d, %d)", rank_id, cycle_id)
             rank_allocation[(rank_id, cycle_id)].extend(batch)
->>>>>>> df802e05
             total_memory += batch_memory
             rank_memory[(rank_id, cycle_id)] = total_memory
             heapq.heappush(buckets, (total_memory, (rank_id, cycle_id)))
@@ -533,32 +501,20 @@
             batch = []
             batch_memory = 0
 
-<<<<<<< HEAD
+            # (total_memory, (rank_id, cycle_id))
+            buckets = [(0, (i, j)) for i in range(num_ranks) for j in range(cycles)]
+            heapq.heapify(buckets)
+
             for metype, gids in metype_gids.items():
-                cell_mem = self.metype_memory[metype]
-                syns_mem = SynapseMemoryUsage.get_memory_usage(self.metype_cell_syn_average[metype])
-                total_mem_per_cell = cell_mem + syns_mem
+                total_mem_per_cell = metype_memory_usage[metype]
 
                 for cell_id in gids:
                     batch.append(cell_id)
                     batch_memory += total_mem_per_cell
                     if len(batch) == batch_size:
-                        assign_cells_to_rank(rank_allocation, rank_memory, batch, batch_memory)
+                        assign_cells_to_bucket(rank_allocation, rank_memory, batch, batch_memory)
                         batch = []
                         batch_memory = 0
-=======
-            # (total_memory, (rank_id, cycle_id))
-            buckets = [(0, (i, j)) for i in range(num_ranks) for j in range(cycles)]
-            heapq.heapify(buckets)
-
-            for cell_id, memory in generate_cells(metype_gids):
-                batch.append(cell_id)
-                batch_memory += memory
-                if len(batch) == batch_size:
-                    assign_cells_to_bucket(rank_allocation, rank_memory, batch, batch_memory)
-                    batch = []
-                    batch_memory = 0
->>>>>>> df802e05
 
             if batch:
                 assign_cells_to_bucket(rank_allocation, rank_memory, batch, batch_memory)
@@ -566,18 +522,8 @@
             bucket_allocation[pop] = rank_allocation
             bucket_memory[pop] = rank_memory
 
-<<<<<<< HEAD
-        print_allocation_stats(all_memory)
-        export_allocation_stats(all_allocation, self._ALLOCATION_FILENAME)
-=======
-        print_allocation_stats(bucket_allocation, bucket_memory)
-        export_allocation_stats(bucket_allocation,
-                                self._ALLOCATION_FILENAME,
-                                num_ranks,
-                                cycles)
-        export_metype_memory_usage(metype_memory_usage,
-                                   self._MEMORY_USAGE_PER_METYPE_FILENAME)
->>>>>>> df802e05
+        print_allocation_stats(bucket_memory)
+        export_allocation_stats(bucket_allocation, self._ALLOCATION_FILENAME)
 
         return bucket_allocation, bucket_memory, metype_memory_usage
 
