"""
Stimuli sources. inc current and conductance sources which can be attached to cells
"""

from __future__ import absolute_import
from . import Neuron
from .random import RNG, gamma
import logging


class SignalSource:

    def __init__(self, base_amp=0.0, *, delay=0, rng=None):
        """
        Creates a new signal source, which can create composed signals
        Args:
            base_amp: The base (resting) amplitude of the signal (Default: 0)
            rng: The Random Number Generator. Used in the Noise functions
        """
        h = Neuron.h
        self.stim_vec = h.Vector()
        self.time_vec = h.Vector()
        self._cur_t = 0
        self._base_amp = base_amp
        self._rng = rng
        if delay > .0:
            self._add_point(base_amp)
            self._cur_t = delay

    def reset(self):
        self.stim_vec.resize(0)
        self.time_vec.resize(0)

    def _add_point(self, amp):
        """Appends a single point to the time-signal source.
        Note: It doesnt advance time, not supposed to be called directly
        """
        self.time_vec.append(self._cur_t)
        self.stim_vec.append(amp)

    def delay(self, duration):
        """Increments the ref time so that the next created signal is delayed
        """
        # NOTE: We rely on the fact that Neuron allows "instantaneous" changes
        # and made all signal shapes return to base_amp. Therefore delay() doesn't
        # need to introduce any point to avoid interpolation.
        self._cur_t += duration
        return self

    def add_segment(self, amp, duration, amp2=None):
        """Sets a linear signal for a certain duration.

        If amp2 is None (default) then we have constant signal
        """
        self._add_point(amp)
        self.delay(duration)
        self._add_point(amp if amp2 is None else amp2)
        return self

    def add_pulse(self, max_amp, duration, **kw):
        """Adds a pulse.

        A pulse is characterized by raising from a base amplitude, for a certain duration.
        """
        base_amp = kw.get("base_amp", self._base_amp)
        self._add_point(base_amp)
        self.add_segment(max_amp, duration)
        self._add_point(base_amp)
        return self

    def add_ramp(self, amp1, amp2, duration, **kw):
        """Adds a ramp.

        A ramp is characterized by a pulse whose peak changes uniformly during its length.
        Neuron automatically interpolates all values between [t0, t1] as a ramp
        """
        base_amp = kw.get("base_amp", self._base_amp)
        self._add_point(base_amp)
        self.add_segment(amp1, duration, amp2)
        self._add_point(base_amp)
        return self

    def add_train(self, amp, frequency, pulse_duration, total_duration, **kw):
        """Stimulus with repeated pulse injections at a specified frequency.

        Args:
            amp: the amplitude of a each pulse
            frequency: determines the number of pulses per second (hz)
            pulse_duration: the duration of a single pulse (peak time) (ms)
            total_duration: duration of the whole train (ms)
            base_amp: The base amplitude
        """
        base_amp = kw.get("base_amp", self._base_amp)
        tau = 1000 / frequency
        delay = tau - pulse_duration
        number_pulses = int(total_duration / tau)
        for _ in range(number_pulses):
            self.add_pulse(amp, pulse_duration, base_amp=base_amp)
            self.delay(delay)

        # Add final pulse, possibly partial
        remaining_time = total_duration - number_pulses * tau
        if pulse_duration <= remaining_time:
            self.add_pulse(amp, pulse_duration, base_amp=base_amp)
            self.delay(min(delay, remaining_time - pulse_duration))
        else:
            self.add_pulse(amp, remaining_time, base_amp=base_amp)
        # Last point
        self._add_point(base_amp)
        return self

    def add_sin(self, amp, total_duration, freq, step=0.025, **kw):
        """ Builds a sinusoidal signal.
        Args:
            amp: The max amplitude of the wave
            total_duration: Total duration, in ms
            freq: The wave frequency, in Hz
            step: The step, in ms (default: 0.025)
        """
        base_amp = kw.get("base_amp", self._base_amp)

        tvec = Neuron.h.Vector()
        tvec.indgen(self._cur_t, self._cur_t + total_duration, step)
        self.time_vec.append(tvec)
        self.delay(total_duration)

        stim = Neuron.h.Vector(len(tvec))
        stim.sin(freq, .0, step)
        stim.mul(amp)
        self.stim_vec.append(stim)
        self._add_point(base_amp)  # Last point
        return self

    def add_sinspec(self, start, dur):
        raise NotImplementedError()

    def add_pulses(self, pulse_duration, amp, *more_amps, **kw):
        """Appends a set of pulsed signals without returning to zero
           Each pulse is applied 'dur' time.

        Args:
          pulse_duration: The duration of each pulse
          amp: The amplitude of the first pulse
          *more_amps: 2nd, 3rd, ... pulse amplitudes
          **kw: Additional params:
            - base_amp [default: 0]
        """
        # First and last are base_amp
        base_amp = kw.get("base_amp", self._base_amp)
        self._add_point(base_amp)
        self.add_segment(amp, pulse_duration)
        for amp in more_amps:
            self.add_segment(amp, pulse_duration)
        self._add_point(base_amp)
        return self

    def add_noise(self, mean, variance, duration, dt=0.5):
        """Adds a noise component to the signal.
        """
        rng = self._rng or RNG()  # Creates a default RNG
        if not self._rng:
            logging.warning("Using a default RNG for noise generation")
        rng.normal(mean, variance)
        tvec = Neuron.h.Vector()
        tvec.indgen(self._cur_t, self._cur_t + duration, dt)
        svec = Neuron.h.Vector(len(tvec))
        svec.setrand(rng)

        # Delimit noise signals with base_amp
        # Otherwise Neuron does interpolation with surrounding points
        self._add_point(self._base_amp)
        self.time_vec.append(tvec)
        self.stim_vec.append(svec)
        self._cur_t += duration
        self._add_point(self._base_amp)
        return self

    def add_shot_noise(self, tau_D, tau_R, rate, amp_mean, amp_var, duration, dt=0.25):
        """
        Adds a Poisson shot noise signal with gamma-distributed amplitudes and
        bi-exponential impulse response.

        tau_D: bi-exponential decay time [ms]
        tau_R: bi-exponential rise time [ms]
        rate: Poisson event rate [Hz]
        amp_mean: mean of gamma-distributed amplitudes [nA]
        amp_var: variance of gamma-distributed amplitudes [nA^2]
        duration: duration of signal [ms]
        dt: timestep [ms]
        """
        from math import sqrt, exp, log

        rng = self._rng or RNG()  # Creates a default RNG
        if not self._rng:
            logging.warning("Using a default RNG for shot noise generation")

        tvec = Neuron.h.Vector()
        tvec.indgen(self._cur_t, self._cur_t + duration, dt)  # time vector
        ntstep = len(tvec)  # total number of timesteps

        rate_ms = rate / 1000  # rate in 1 / ms [mHz]
        napprox = 1 + int(duration * rate_ms)       # approximate number of events, at least one
        napprox = int(napprox + 3 * sqrt(napprox))  # better bound, as in elephant

        exp_scale = 1 / rate  # scale parameter of exponential distribution of time intervals
        rng.negexp(exp_scale)
        iei = Neuron.h.Vector(napprox)
        iei.setrand(rng)  # generate inter-event intervals

        ev = Neuron.h.Vector()
        ev.integral(iei, 1).mul(1000)  # generate events in ms
        # add events if last event falls short of duration
        while ev[-1] < duration:
            iei_new = Neuron.h.Vector(100)  # generate 100 new inter-event intervals
            iei_new.setrand(rng)            # here rng is still negexp
            ev_new = Neuron.h.Vector()
            ev_new.integral(iei_new, 1).mul(1000).add(ev[-1])  # generate new shifted events in ms
            ev.append(ev_new)  # append new events
        ev.where("<", duration)  # remove events exceeding duration
        ev.div(dt)  # divide events by timestep

        nev = Neuron.h.Vector([round(x) for x in ev])  # round to integer timestep index
        nev.where("<", ntstep)  # remove events exceeding number of timesteps

        sign = 1
        # if amplitude mean is negative, invert sign of current
        if amp_mean < 0:
            amp_mean = -amp_mean
            sign = -1

        gamma_scale = amp_var / amp_mean      # scale parameter of gamma distribution
        gamma_shape = amp_mean / gamma_scale  # shape parameter of gamma distribution
        # sample gamma-distributed amplitudes
        amp = gamma(rng, gamma_shape, gamma_scale, len(nev))

        E = Neuron.h.Vector(ntstep, 0)  # full signal
        for n, A in zip(nev, amp):
            E.x[int(n)] += sign * A  # add impulses, may overlap due to rounding to timestep

        # perform equivalent of convolution with bi-exponential impulse response
        # through a composite autoregressive process with impulse train as innovations

        # unitless quantities (time measured in timesteps)
        a = exp(-dt / tau_D)
        b = exp(-dt / tau_R)
        D = -log(a)
        R = -log(b)
        t_peak = log(R / D) / (R - D)
        A = (a / b - 1) / (a ** t_peak - b ** t_peak)

        P = Neuron.h.Vector(ntstep, 0)
        B = Neuron.h.Vector(ntstep, 0)

        # composite autoregressive process with exact solution
        # P[n] = b * (a ^ n - b ^ n) / (a - b)
        # for unit response B[0] = P[0] = 0, E[0] = 1
        for n in range(1, ntstep):
            P.x[n] = a * P[n - 1] + b * B[n - 1]
            B.x[n] = b * B[n - 1] + E[n - 1]

        P.mul(A)  # normalize to peak amplitude

        self._add_point(self._base_amp)
        self.time_vec.append(tvec)
        self.stim_vec.append(P)
        self._cur_t += duration
        self._add_point(self._base_amp)

        return self

    def add_ornstein_uhlenbeck(self, tau, sigma, mean, duration, dt=0.25):
        """
        Adds an Ornstein-Uhlenbeck process with given correlation time,
        standard deviation and mean value.

        tau: correlation time [ms], white noise if zero
        sigma: standard deviation [uS]
        mean: mean value [uS]
        duration: duration of signal [ms]
        dt: timestep [ms]
        """
        from math import sqrt, exp

        rng = self._rng or RNG()  # Creates a default RNG
        if not self._rng:
            logging.warning("Using a default RNG for Ornstein-Uhlenbeck process")

        tvec = Neuron.h.Vector()
        tvec.indgen(self._cur_t, self._cur_t + duration, dt)  # time vector
        ntstep = len(tvec)  # total number of timesteps

        svec = Neuron.h.Vector(ntstep, 0)  # stim vector

        noise = Neuron.h.Vector(ntstep)  # Gaussian noise
        rng.normal(0.0, 1.0)
        noise.setrand(rng)  # generate Gaussian noise

        if tau < 1e-9:
            svec = noise.mul(sigma)  # white noise
        else:
            mu = exp(-dt / tau)  # auxiliar factor [unitless]
            A = sigma * sqrt(1 - mu * mu)  # amplitude [uS]
            noise.mul(A)  # scale noise by amplitude [uS]

            # Exact update formula (independent of dt) from Gillespie 1996
            for n in range(1, ntstep):
                svec.x[n] = svec[n - 1] * mu + noise[n]  # signal [uS]

        svec.add(mean)  # shift signal by mean value [uS]

        self._add_point(self._base_amp)
        self.time_vec.append(tvec)
        self.stim_vec.append(svec)
        self._cur_t += duration
        self._add_point(self._base_amp)

        return self

    # PLOTTING
    def plot(self, ylims=None):
        from matplotlib import pyplot
        fig = pyplot.figure()
        ax = fig.add_subplot(1, 1, 1)  # (nrows, ncols, axnum)
        ax.plot(self.time_vec, self.stim_vec, label="Signal amplitude")
        ax.legend()
        if ylims:
            ax.set_ylim(*ylims)
        fig.show()

    # ==== Helpers =====
    # Helper methods forward generic kwargs to base class, like rng and delay

    @classmethod
    def pulse(cls, max_amp, duration, base_amp=.0, **kw):
        return cls(base_amp, **kw).add_pulse(max_amp, duration)

    @classmethod
    def ramp(cls, amp1, amp2, duration, base_amp=.0, **kw):
        return cls(base_amp, **kw).add_ramp(amp1, amp2, duration)

    @classmethod
    def train(cls, amp, frequency, pulse_duration, total_duration, base_amp=.0, **kw):
        return cls(base_amp, **kw).add_train(amp, frequency, pulse_duration, total_duration)

    @classmethod
    def sin(cls, amp, total_duration, freq, step=0.025, base_amp=.0, **kw):
        return cls(base_amp, **kw).add_sin(amp, total_duration, freq, step)

    @classmethod
    def noise(cls, mean, variance, duration, dt=0.5, base_amp=.0, **kw):
        return cls(base_amp, **kw).add_noise(mean, variance, duration, dt)

    @classmethod
    def shot_noise(cls, tau_D, tau_R, rate, amp_mean, var, duration, dt=0.25, base_amp=.0, **kw):
        return cls(base_amp, **kw).add_shot_noise(tau_D, tau_R, rate, amp_mean, var, duration, dt)

    @classmethod
    def ornstein_uhlenbeck(cls, tau, sigma, mean, duration, dt=0.25, base_amp=.0, **kw):
        return cls(base_amp, **kw).add_ornstein_uhlenbeck(tau, sigma, mean, duration, dt)

    # Operations
    def __add__(self, other):
        """# Adds signals. Two added signals sum amplitudes"""
        raise NotImplementedError("Adding signals is not available yet")


class CurrentSource(SignalSource):
    _all_sources = []

    def __init__(self, base_amp=0.0, *, delay=0, rng=None):
        """
        Creates a new current source that injects a signal under IClamp
        """
        super().__init__(base_amp, delay=delay, rng=rng)
        self._clamps = set()
        self._all_sources.append(self)

    class _Clamp:
        def __init__(self, cell_section, position=0.5, clamp_container=None,
                     stim_vec_mode=True, time_vec=None, stim_vec=None,
                     **clamp_params):
            self.clamp = Neuron.h.IClamp(position, sec=cell_section)
            if stim_vec_mode:
                assert time_vec is not None and stim_vec is not None
                self.clamp.dur = time_vec[-1]
                stim_vec.play(self.clamp._ref_amp, time_vec, 1)
            else:
                for param, val in clamp_params.items():
                    setattr(self.clamp, param, val)
            # Clamps must be kept otherwise they are garbage-collected
            self._all_clamps = clamp_container
            clamp_container.add(self)

        def detach(self):
            """Detaches a clamp from a cell, destroying it"""
            self._all_clamps.discard(self)
            del self.clamp  # Force del on the clamp (there might be references to self)

    def attach_to(self, section, position=0.5):
        return CurrentSource._Clamp(section, position, self._clamps, True,
                                    self.time_vec, self.stim_vec)

    # Constant has a special attach_to and doesnt share any composing method
    class Constant:
        """Class implementing a minimal IClamp for a Constant current."""
        _clamps = set()

        def __init__(self, amp, duration, delay=0):
            self._amp = amp
            self._dur = duration
            self._delay = delay

        def attach_to(self, section, position=0.5):
            return CurrentSource._Clamp(section, position, self._clamps, False,
                                        amp=self._amp, delay=self._delay, dur=self._dur)


class ConductanceSource(SignalSource):
    _all_sources = []

    def __init__(self, reversal=0.0, *, delay=.0, rng=None):
        """
        Creates a new conductance source that injects a conductance by driving
        the rs of an SEClamp at a given reversal potential.

        reversal: reversal potential of conductance (mV)
        """
        super().__init__(0.0, delay=delay, rng=rng)  # set SignalSource's base_amp to zero
        self._reversal = reversal   # set reversal from base_amp parameter in classmethods
        self._clamps = set()
        self._all_sources.append(self)

    class _DynamicClamp:
        def __init__(self, cell_section, position=0.5, clamp_container=None,
                     stim_vec_mode=True, time_vec=None, stim_vec=None,
                     reversal=0.0, **clamp_params):
<<<<<<< HEAD
            
            # Checks if new conductanceSource mechanism is available 
            if hasattr(Nd.h,"conductanceSource"):
=======

            # Checks if new conductanceSource mechanism is available
            mt = Neuron.h.MechanismType(1)
            mname = Neuron.h.ref('')
            mList = []
            for i in range(mt.count()):
                mt.select(i)
                mt.selected(mname)
                mList.append(mname[0])
>>>>>>> 0c8467d8

            if 'conductanceSource' in mList:
                self.clamp = Neuron.h.conductanceSource(position, sec=cell_section)
            else:
                self.clamp = Neuron.h.SEClamp(position, sec=cell_section)

            if stim_vec_mode:
                assert time_vec is not None and stim_vec is not None
                self.clamp.dur1 = time_vec[-1]
                self.clamp.amp1 = reversal
                # support delay with initial zero
                self.time_vec = Neuron.h.Vector(1, 0).append(time_vec)
                self.stim_vec = Neuron.h.Vector(1, 0).append(stim_vec)
                # replace self.stim_vec with inverted and clamped signal
                # rs is in MOhm, so conductance is in uS (micro Siemens)
                self.stim_vec = Neuron.h.Vector(
                    [1 / x if x > 1E-9 and x < 1E9 else 1E9 for x in self.stim_vec])
                self.stim_vec.play(self.clamp._ref_rs, self.time_vec, 1)
            else:
                for param, val in clamp_params.items():
                    setattr(self.clamp, param, val)
            # Clamps must be kept otherwise they are garbage-collected
            self._all_clamps = clamp_container
            clamp_container.add(self)

        def detach(self):
            """Detaches a clamp from a cell, destroying it"""
            self._all_clamps.discard(self)
            del self.clamp  # Force del on the clamp (there might be references to self)

    def attach_to(self, section, position=0.5):
        return ConductanceSource._DynamicClamp(section, position, self._clamps, True,
                                               self.time_vec, self.stim_vec, self._reversal)


# EStim class is a derivative of TStim for stimuli with an extracelular electrode. The main
# difference is that it collects all elementary stimuli pulses and converts them using a
# VirtualElectrode object before it injects anything
#
# The stimulus is defined on the hoc level by using the addpoint function for every (step) change
# in extracellular electrode voltage. At this stage only step changes can be used. Gradual,
# i.e. sinusoidal changes will be implemented in the future
# After every step has been defined, you have to call initElec() to perform the frequency dependent
# transformation. This transformation turns e_electrode into e_extracellular at distance d=1 micron
# from the electrode. After the transformation is complete, NO MORE STEPS CAN BE ADDED!
# You can then use inject() to first scale e_extracellular down by a distance dependent factor
# and then vector.play() it into the currently accessed compartment
#
# TODO: 1. more stimulus primitives than step. 2. a dt of 0.1 ms is hardcoded. make this flexible!<|MERGE_RESOLUTION|>--- conflicted
+++ resolved
@@ -434,23 +434,9 @@
         def __init__(self, cell_section, position=0.5, clamp_container=None,
                      stim_vec_mode=True, time_vec=None, stim_vec=None,
                      reversal=0.0, **clamp_params):
-<<<<<<< HEAD
             
             # Checks if new conductanceSource mechanism is available 
             if hasattr(Nd.h,"conductanceSource"):
-=======
-
-            # Checks if new conductanceSource mechanism is available
-            mt = Neuron.h.MechanismType(1)
-            mname = Neuron.h.ref('')
-            mList = []
-            for i in range(mt.count()):
-                mt.select(i)
-                mt.selected(mname)
-                mList.append(mname[0])
->>>>>>> 0c8467d8
-
-            if 'conductanceSource' in mList:
                 self.clamp = Neuron.h.conductanceSource(position, sec=cell_section)
             else:
                 self.clamp = Neuron.h.SEClamp(position, sec=cell_section)
