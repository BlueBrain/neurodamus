#!/bin/env python3

"""
A post-processing script to redistribute CoreNeuron input files
more evenly across ranks based on their filesystem size.

Blue Brain Project - EPFL, 2024

"""

import argparse
import heapq
import itertools
import logging
import math
import os
import sys

from toolbox import get_dat_entry_size as get_entry_size
from toolbox import show_histogram, with_progress

DEFAULT_OUTPUT_FILE = "rebalanced-files.dat"
CORENRN_SKIP_MARK = "-1"
DEFAULT_RANKS_PER_MACHINE = 40


def distribute_dat_to_bucket(dat_entry, size, buckets, bucket_sizes):
    """
    Distribute a single file into the bucket with the least total size.
    """
    # Pop the bucket with the smallest size
    smallest_size, smallest_bucket_index = heapq.heappop(bucket_sizes)
    # Assign the file to this bucket
    buckets[smallest_bucket_index].append(dat_entry)
    # Update the bucket size in the heap
    new_size = smallest_size + size
    heapq.heappush(bucket_sizes, (new_size, smallest_bucket_index))


def redistribute_files_dat(files_dat_file, n_buckets, max_entries=None, show_stats=False):
    """
    Read and process each entry from the dat file and distribute them into buckets.

    If max entries is not set (None) respect the number of entries from the header.
    If user sets to `0` we use all entries from the file (disregard header)
    """
    base_dir = os.path.dirname(files_dat_file)
    metadata = {}

    logging.debug("Reading distribution file: %s", files_dat_file)
    with open(files_dat_file, "r") as file:
        # read header
        metadata["version"] = file.readline().strip()
<<<<<<< HEAD
        metadata["n_files"] = file.readline().strip()
        if max_entries is None:
            max_entries = int(metadata["n_files"])
=======
        n_entries = file.readline().strip()

        metadata["n_files"] = max_entries or n_entries
>>>>>>> d1c7928f

        # read all dat entries
        dat_entries = file.readlines()

    if 0 < max_entries < len(dat_entries):
        logging.warning("files.dat: processing reduced number of entries: %d", max_entries)
        dat_entries = dat_entries[:max_entries]

    logging.info("Distributing files into %d buckets...", n_buckets)

    if len(dat_entries) < n_buckets:
        raise RuntimeError("Too little data for selected number of ranks. Specify less")

    # Initialize empty buckets
    buckets = [[] for _ in range(n_buckets)]

    # Create a heap to keep track of bucket sizes. Each entry is (bucket_size, bucket_index)
    bucket_heap = [(0, i) for i in range(n_buckets)]
    heapq.heapify(bucket_heap)  # Turn the list into a heap

    dat_entries = [entry.strip() for entry in dat_entries]
    entry_sizes = [(entry, get_entry_size(base_dir, entry)) for entry in with_progress(dat_entries)]
    # Knapsack: sort entries from larger to smaller,
    entry_sizes = sorted(entry_sizes, key=lambda e: e[1], reverse=True)

    for dat_entry, size in entry_sizes:
        try:
            distribute_dat_to_bucket(dat_entry, size, buckets, bucket_heap)
        except Exception as e:
            raise RuntimeError(f"Error processing dat entry {dat_entry}") from e

    if show_stats:
        logging.info("Top 10 machines accumulated sizes")
        for size, mach_i in heapq.nlargest(10, bucket_heap):
            print(f"  Machine {mach_i}: {size/(1024*1024):.1f} MiB")

        mach_sizes = [bucket[0] for bucket in bucket_heap]
        show_histogram(mach_sizes)

    return buckets, metadata


def write_dat_file(buckets, infos: dict, ranks_per_machine, output_file="rebalanced-files.dat"):
    """
    Output the result after processing all directories
    """
    DEFAULT_LINE = f"{CORENRN_SKIP_MARK}\n" * ranks_per_machine
    logging.info("Writing out data from %d buckets to file: %s", len(buckets), output_file)

    # CoreNeuron does RoundRobin - we need to transpose the entries
    # When a sequence finishes use "-1" (to keep in sync)

    def batch(iterable, first=0):
        last = first + ranks_per_machine
        group = iterable[first:last]
        while group:
            if len(group) < ranks_per_machine:
                yield group + [CORENRN_SKIP_MARK] * (ranks_per_machine - len(group))
                break
            yield group
            first, last = last, last + ranks_per_machine
            group = iterable[first:last]

    # compute max number of cell groups per rank so we know the n_files in the header
    max_len = max(len(m) for m in buckets)
    max_groups_rank = math.ceil(max_len / ranks_per_machine)
    total_entries = max_groups_rank * ranks_per_machine * len(buckets)

    with open(output_file, "w") as out:
        print(infos["version"], file=out)
        print(total_entries, file=out)

        for buckets in itertools.zip_longest(*[batch(m) for m in buckets]):
            for entries in buckets:
                if entries is None:
                    out.write(DEFAULT_LINE)
                else:
                    for entry in entries:
                        out.write(entry + "\n")


def main():
    parser = argparse.ArgumentParser(
        usage="%(prog)s  [OPTION]...  <input_file>  <n_machines>",
        description="Redistribute CoreNeuron dat files, optimizing for a given number of Machines",
    )
    parser.add_argument(
        "input_file",
        type=str,
        help="Path to the CoreNeuron input file, typically files.dat",
    )
    parser.add_argument(
        "n_machines", type=int, help="The number of target machines running the simulation"
    )
    parser.add_argument(
        "--ranks-per-machine",
        type=int,
        default=DEFAULT_RANKS_PER_MACHINE,
        help=f"Number of ranks per machine (default: {DEFAULT_RANKS_PER_MACHINE})",
    )
    parser.add_argument(
        "--max-entries",
        type=int,
        default=None,
        help="Consider only the first N entries of the input file."
             "To force using all data and disregard the header set to 0",
    )
    parser.add_argument(
        "--output-file",
        default=DEFAULT_OUTPUT_FILE,
        help="The rebalanced output file path",
    )
    # Optional argument for verbose output
    parser.add_argument(
        "-v",
        "--verbose",
        action="store_true",
        help="Enable verbose output for debugging.",
    )
    parser.add_argument(
        "--histogram",
        action="store_true",
        help="Additionally display the histogram of the machine accumulated sizes",
    )

    args = parser.parse_args()

    logging_level = logging.DEBUG if args.verbose else logging.INFO
    logging.basicConfig(level=logging_level, format="%(levelname)s :: %(message)s")

    if args.histogram:
        try:
            import numpy as _  # noqa
        except ImportError:
            logging.error("Numpy is required to compute histograms")
            return 1

    if not os.path.isfile(args.input_file):
        logging.error("Input file could not be found!")
        return 1
    else:
        logging.info(f"Reading from input file: {args.input_file}")

    # Do the redistribution
    buckets, infos = redistribute_files_dat(
        args.input_file, args.n_machines, args.max_entries, args.histogram
    )

    # Create a new files.dat according to the new buckets
    write_dat_file(buckets, infos, args.ranks_per_machine, args.output_file)

    logging.info("DONE")


if __name__ == "__main__":
    sys.exit(main())<|MERGE_RESOLUTION|>--- conflicted
+++ resolved
@@ -51,15 +51,10 @@
     with open(files_dat_file, "r") as file:
         # read header
         metadata["version"] = file.readline().strip()
-<<<<<<< HEAD
         metadata["n_files"] = file.readline().strip()
+
         if max_entries is None:
             max_entries = int(metadata["n_files"])
-=======
-        n_entries = file.readline().strip()
-
-        metadata["n_files"] = max_entries or n_entries
->>>>>>> d1c7928f
 
         # read all dat entries
         dat_entries = file.readlines()
